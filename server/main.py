import os
from flask_app import create_app
<<<<<<< HEAD
from flask_cors import CORS

app = create_app()
cors = CORS(app)
if __name__ =="__main__":
    app.run(
        host = '0.0.0.0',
        port = int(os.environ.get('port', 4000)),
        debug = True,
        use_reloader=True,
    )
=======

def run_flask_app():
    """
    Run the Flask application.

    This function creates a Flask app using create_app() from flask_app module,
    and then runs the app on the specified host and port.

    If executed directly (not imported), it runs the app in debug mode with auto-reloading.

    """
    app = create_app()
    if __name__ == "__main__":
        app.run(
            host='127.0.0.1',
            port=int(os.environ.get('PORT', 4000)),  # Environment variable for port
            debug=True,
            use_reloader=True,
        )
run_flask_app()
>>>>>>> 1fc8aff3
<|MERGE_RESOLUTION|>--- conflicted
+++ resolved
@@ -1,18 +1,5 @@
 import os
 from flask_app import create_app
-<<<<<<< HEAD
-from flask_cors import CORS
-
-app = create_app()
-cors = CORS(app)
-if __name__ =="__main__":
-    app.run(
-        host = '0.0.0.0',
-        port = int(os.environ.get('port', 4000)),
-        debug = True,
-        use_reloader=True,
-    )
-=======
 
 def run_flask_app():
     """
@@ -32,5 +19,4 @@
             debug=True,
             use_reloader=True,
         )
-run_flask_app()
->>>>>>> 1fc8aff3
+run_flask_app()