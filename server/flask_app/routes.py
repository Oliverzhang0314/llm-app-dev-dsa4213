import os
from flask import current_app as app, jsonify, request, make_response
from werkzeug.utils import secure_filename
from utils import *
from .services.rag_service import *
from .services.recommendation_service import *
from .services.profile_service import *

@app.route('/')
def index():
    """
    A simple route returning a welcome message.
    """
    return "Welcome to the Flask server"

@app.route('/file/upload', methods=['GET','POST'])
def upload_file():
    """
    Endpoint for uploading files and generating candidate profile.

    Returns:
        Response: JSON response indicating success or failure.
    """
    if 'file' not in request.files:
        error_message = jsonify({'status':'No file uploaded.'})
        response = make_response(error_message, 400)
        return response

    files = request.files.getlist("file")
    filenames=[]

    for file in files:
        if file.filename == '':
            error_message = jsonify({'status','No file selected'})
            response = make_response(error_message, 400)
            return response
    
        if file and allowed_file(file.filename):
            try:
                filename = secure_filename(file.filename)
                filenames.append(filename)
                file.save(os.path.join(app.config['UPLOAD_FOLDER'], filename))               
            except Exception as e:
                return jsonify({'error': str(e)}), 500

    try:
<<<<<<< HEAD
        # parese reqeust to get arguments
        
        # position = request.form.get('position')
        # region = request.form.get('region')
        # department = request.form.get('department')
        
        position = "software engineer"
        region = "singapore"
        department = "swe"
=======
        # parse request to get arguments
        position = request.form.get('position')
        region = request.form.get('region')
        department = request.form.get('department')
>>>>>>> 844a6bd4
        
        # generate candidate profile
        profile = create_profile(filenames, position, region, department)
        data={
            'status': 'File uploaded successfully',
            'data' : profile
        }
        response = make_response(data, 200)
        return response
    except Exception as e:
        return jsonify({'error': str(e)}), 500

@app.route('/rag/query', methods=['POST'])
def rag_query():
    """
    Endpoint for querying the RAG service.

    Returns:
        Response: JSON response with replies from the RAG service.
    """
    try:
        queries = request.get_json().get('queries')
        replies = rag_query_service(queries)
        success_message = jsonify({"replies":replies})
        response = make_response(success_message, 200)
        return response
    except Exception as e:
        return jsonify({'error':str(e)}), 500
        <|MERGE_RESOLUTION|>--- conflicted
+++ resolved
@@ -44,7 +44,6 @@
                 return jsonify({'error': str(e)}), 500
 
     try:
-<<<<<<< HEAD
         # parese reqeust to get arguments
         
         # position = request.form.get('position')
@@ -54,12 +53,6 @@
         position = "software engineer"
         region = "singapore"
         department = "swe"
-=======
-        # parse request to get arguments
-        position = request.form.get('position')
-        region = request.form.get('region')
-        department = request.form.get('department')
->>>>>>> 844a6bd4
         
         # generate candidate profile
         profile = create_profile(filenames, position, region, department)
