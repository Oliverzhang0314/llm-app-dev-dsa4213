import os
from flask import current_app as app, jsonify, request, make_response
from werkzeug.utils import secure_filename
from utils import *
from .services.rag_service import *
from .services.recommendation_service import *
from .services.profile_service import *

@app.route('/')
def index():
    """
    Endpoint for the root URL.
    """
    return "Welcome to the DSA4213 Group Whisper server"

@app.route('/file/upload', methods=['GET','POST'])
def upload_file():
    """
    Endpoint for uploading files and generating candidate profile.

    Returns:
        Response: JSON response indicating success or failure.
    """
    if 'file' not in request.files:
        error_message = jsonify({'status':'No file uploaded.'})
        response = make_response(error_message, 400)
        return response

    files = request.files.getlist("file")
    filenames=[]

    for file in files:
        if file.filename == '':
            error_message = jsonify({'status','No file selected'})
            response = make_response(error_message, 400)
            return response
    
        if file and allowed_file(file.filename):
            try:
                filename = secure_filename(file.filename)
                filenames.append(filename)
                file.save(os.path.join(app.config['UPLOAD_FOLDER'], filename))               
            except Exception as e:
                return jsonify({'error': str(e)}), 500

    try:
<<<<<<< HEAD

        # current the app is customized for software engineer role

        position = "software engineer"
        region = "singapore"
        department = "R&D"
=======
        # parese reqeust to get arguments
        
        # position = request.form.get('position')
        # region = request.form.get('region')
        # department = request.form.get('department')
        
        position = "software engineer"
        region = "singapore"
        department = "swe"
>>>>>>> 82c93490
        
        # generate candidate profile
        profile = create_profile(filenames, position, region, department)
        data={
            'status': 'File uploaded successfully',
            'data' : profile
        }
        response = make_response(data, 200)
        return response
    except Exception as e:
        return jsonify({'error': str(e)}), 500

@app.route('/rag/query', methods=['POST'])
def rag_query():
    """
    Endpoint for querying the RAG service.

    Returns:
        Response: JSON response with replies from the RAG service.
    """
    try:
        queries = request.get_json().get('queries')
        replies = rag_query_service(queries)
        success_message = jsonify({"replies":replies})
        response = make_response(success_message, 200)
        return response
    except Exception as e:
        return jsonify({'error':str(e)}), 500
    
@app.route('/rag/summary', methods=['GET','POST'])
def rag_summary():
    """
    Endpoint for summarizing the documents in the collection.

    Returns:
        Response: JSON response with summaries of the documents.
    """
    try:
        filenames=request.get_json().get('filenames')
        summaries = rag_summary_service(filenames)
        success_message = jsonify({"summaries":summaries})
        response = make_response(success_message,200)
        return response
    except Exception as e:
        return jsonify({'error': str(e)}), 500
 
@app.route('/candidate/recommendation/table', methods=['GET'])
def candidate_rank():
    """
    Endpoint for getting the candidate recommendation table.

    Returns:    
        Response: JSON response with the candidate recommendation table.
    """
    try:
        position = request.args.get('position', "position_applied")
        region = request.args.get('region', "region")
        dept = request.args.get('dept', "department")
        limit = request.args.get('limit', 10)
        return jsonify(candidates_table(position, region, dept, limit))
    except Exception as e:
        return jsonify({'error': str(e)}), 500
    
@app.route('/candidate/recommendation/radar-plot', methods=['GET'])
def candidate_radar_plot():
    """
    Endpoint for getting the candidate recommendation radar plot.

    Returns:
        Response: JSON response with the candidate recommendation radar plot.
    """
    try:
        position = request.args.get('position', "position_applied")
        region = request.args.get('region', "region")
        dept = request.args.get('dept', "department")
        limit = request.args.get('limit', 4)
        return jsonify(radar_plot(position, region, dept, limit))
    except Exception as e:
        return jsonify({'error': str(e)}), 500
    
@app.route('/candidate/experience-levels', methods=['GET'])
def candidate_experience_distribution():
    """
    Endpoint for getting the candidate experience distribution.

    Returns:    
        Response: JSON response with the candidate experience distribution.
    """
    try:
        position = request.args.get('position', "position_applied")
        region = request.args.get('region', "region")
        dept = request.args.get('dept', "department")
        return jsonify(experience_distribution(position, region, dept))
    except Exception as e:
        return jsonify({'error': str(e)}), 500<|MERGE_RESOLUTION|>--- conflicted
+++ resolved
@@ -13,8 +13,19 @@
     """
     return "Welcome to the DSA4213 Group Whisper server"
 
+    """
+    Endpoint for the root URL.
+    """
+    return "Welcome to the DSA4213 Group Whisper server"
+
 @app.route('/file/upload', methods=['GET','POST'])
 def upload_file():
+    """
+    Endpoint for uploading files and generating candidate profile.
+
+    Returns:
+        Response: JSON response indicating success or failure.
+    """
     """
     Endpoint for uploading files and generating candidate profile.
 
@@ -44,28 +55,17 @@
                 return jsonify({'error': str(e)}), 500
 
     try:
-<<<<<<< HEAD
 
         # current the app is customized for software engineer role
 
         position = "software engineer"
         region = "singapore"
         department = "R&D"
-=======
-        # parese reqeust to get arguments
-        
-        # position = request.form.get('position')
-        # region = request.form.get('region')
-        # department = request.form.get('department')
-        
-        position = "software engineer"
-        region = "singapore"
-        department = "swe"
->>>>>>> 82c93490
         
         # generate candidate profile
         profile = create_profile(filenames, position, region, department)
         data={
+            'status': 'File uploaded successfully',
             'status': 'File uploaded successfully',
             'data' : profile
         }
@@ -75,7 +75,14 @@
         return jsonify({'error': str(e)}), 500
 
 @app.route('/rag/query', methods=['POST'])
+@app.route('/rag/query', methods=['POST'])
 def rag_query():
+    """
+    Endpoint for querying the RAG service.
+
+    Returns:
+        Response: JSON response with replies from the RAG service.
+    """
     """
     Endpoint for querying the RAG service.
 
@@ -91,8 +98,15 @@
     except Exception as e:
         return jsonify({'error':str(e)}), 500
     
+    
 @app.route('/rag/summary', methods=['GET','POST'])
 def rag_summary():
+    """
+    Endpoint for summarizing the documents in the collection.
+
+    Returns:
+        Response: JSON response with summaries of the documents.
+    """
     """
     Endpoint for summarizing the documents in the collection.
 
@@ -116,6 +130,12 @@
     Returns:    
         Response: JSON response with the candidate recommendation table.
     """
+    """
+    Endpoint for getting the candidate recommendation table.
+
+    Returns:    
+        Response: JSON response with the candidate recommendation table.
+    """
     try:
         position = request.args.get('position', "position_applied")
         region = request.args.get('region', "region")
@@ -127,6 +147,12 @@
     
 @app.route('/candidate/recommendation/radar-plot', methods=['GET'])
 def candidate_radar_plot():
+    """
+    Endpoint for getting the candidate recommendation radar plot.
+
+    Returns:
+        Response: JSON response with the candidate recommendation radar plot.
+    """
     """
     Endpoint for getting the candidate recommendation radar plot.
 
@@ -150,6 +176,12 @@
     Returns:    
         Response: JSON response with the candidate experience distribution.
     """
+    """
+    Endpoint for getting the candidate experience distribution.
+
+    Returns:    
+        Response: JSON response with the candidate experience distribution.
+    """
     try:
         position = request.args.get('position', "position_applied")
         region = request.args.get('region', "region")
