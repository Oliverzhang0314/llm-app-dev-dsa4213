--- conflicted
+++ resolved
@@ -117,21 +117,12 @@
             q.page[f"top{i}Radar"] = ui.plot_card(
                 box = ui.box('rmid'),
                 title = f"Candidate {i}",
-<<<<<<< HEAD
                 data = da('Metrics Score', 5, rows=[
                     ('API design experience', radar_data[i-1]['apiDesignExperience']),
                     ('Framework knowledge', radar_data[i-1]['frameworkKnowledge']),
                     ('Databases skill', radar_data[i-1]['databaseSkill']),
                     ('Cybersecurity knowledge', radar_data[i-1]['cybersecurityKnowledge']),
                     ('App dev experience', radar_data[i-1]['appDevExperience']),
-=======
-                data = da('Metrics Score', 6, rows=[
-                    ('API design experience', radar_data[i-1]['candidate_workAttitude']),
-                    ('Framework knowledge', radar_data[i-1]['candidate_adaptability']),
-                    ('Databases skill', radar_data[i-1]['candidate_collaboration']),
-                    ('Cybersecurity knowledge', radar_data[i-1]['candidate_communication']),
-                    ('App dev experience', radar_data[i-1]['candidate_workEthics']),
->>>>>>> 844a6bd4
                 ]),
                 plot=ui.plot([
                 ui.mark(
@@ -178,46 +169,12 @@
             ui.pie(label='>4 years', value='10%', fraction=0.10, color='salmon'),
     ])
         # Upload button
-<<<<<<< HEAD
+
         q.page['Upload'] = ui.form_card(box='lbottom', items=[
             ui.text_xl('Upload candidate resume files here'),
             ui.file_upload(name='user_files', label='Upload', multiple=True, file_extensions=['pdf']),
         ])
-=======
-        links = q.args.user_files
-        if links:
-            items = [ui.text_xl('Files uploaded!')]
-            for link in links:
-                local_path = await q.site.download(link, '.')
-                #
-                # The file is now available locally; process the file.
-                # To keep this example simple, we just read the file size.
-                #
-                size = os.path.getsize(local_path)
-
-                items.append(ui.link(label=f'{os.path.basename(link)} ({size} bytes)', download=True, path=link))
-                # Clean up
-                os.remove(local_path)
-
-            items.append(ui.button(name='back', label='Back', primary=True))
-            q.page['Upload'].items = items
-        else:
-            q.page['Upload'] = ui.form_card(box='lbottom', items=[
-                ui.text_xl('Upload candidate resume files here'),
-                ui.file_upload(name='user_files', label='Upload', multiple=True),
-            ])
-            links = q.args.user_files
-            items = [ui.text_xl('Files uploaded!')]
-            for link in links:
-                local_path = await q.site.download(link, '.')
-                size = os.path.getsize(local_path)
-                items.append(ui.link(label=f'{os.path.basename(link)} ({size} bytes)', download=True, path=link))
-                # Clean up
-                os.remove(local_path)
-            items.append(ui.button(name='back', label='Back', primary=True))
-            q.page['Upload'].items = items
-        await q.page.save()
->>>>>>> 844a6bd4
+
 
         ### Chat Bot ###
         q.client.current_load_page = len(prev_messages)
