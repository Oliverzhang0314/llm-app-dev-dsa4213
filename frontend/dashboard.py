--- conflicted
+++ resolved
@@ -143,13 +143,7 @@
         )
 
         radar_data = json.loads(
-<<<<<<< HEAD
             f'"{requests.get('http://localhost:4000/candidate/recommendation/radar-plot').json()}"'
-=======
-            requests.get(
-                "http://localhost:4000/candidate/recommendation/radar-plot"
-            ).json()
->>>>>>> 3b82eaa7
         )
         # Create table title:
         q.page["tb_title"] = ui.form_card(
